--- conflicted
+++ resolved
@@ -1,8 +1,4 @@
-<<<<<<< HEAD
-(defproject kafka-component "0.5.11"
-=======
-(defproject kafka-component "0.6.1-SNAPSHOT"
->>>>>>> baa828ca
+(defproject kafka-component "0.6.0"
   :description "A kafka component to consume from Kafka"
   :url "https://github.com/Mayvenn/kafka-component"
   :license {:name "Eclipse Public License"
